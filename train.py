--- conflicted
+++ resolved
@@ -142,11 +142,7 @@
         datamodule = TDCDataModule(**task_dm_kwargs)
     elif config.task in EnzPredDataModule.dataset_list():
         RuntimeError("EnzPredDataModule not implemented yet")
-<<<<<<< HEAD
-    elif config.target_featurizer == 'SaProt':
-=======
     elif config.target_featurizer == 'SaProtFeaturizer':
->>>>>>> 9df2896a
         datamodule = DTIStructDataModule(**task_dm_kwargs)
     else:
         datamodule = DTIDataModule(**task_dm_kwargs)
