import os
import numpy as np
import pandas as pd

import torch
from torch import nn
import pytorch_lightning as pl
from pytorch_lightning.callbacks import Callback
from pytorch_lightning.loggers import WandbLogger

import wandb
from omegaconf import OmegaConf
from pathlib import Path

import argparse

from ultrafast.callbacks import eval_pcba
from ultrafast.datamodules import (
        get_task_dir,
        DTIDataModule,
        DTIStructDataModule,
        TDCDataModule,
        DUDEDataModule,
        EnzPredDataModule,
        CombinedDataModule,
<<<<<<< HEAD
        MergedDataModule,
=======
>>>>>>> 95cc3e1f
        BindSiteDataModule,
        )
from ultrafast.model import DrugTargetCoembeddingLightning
from ultrafast.utils import get_featurizer, xavier_normal

class PCBAEvaluationCallback(Callback):
    def on_validation_epoch_end(self, trainer, pl_module):
        eval_pcba(trainer, pl_module)

def train_cli():
    parser = argparse.ArgumentParser(description="PLM_DTI Training.")
    parser.add_argument("--exp-id", required=True, help="Experiment ID", dest="experiment_id")
    parser.add_argument("--config", help="YAML config file", default="configs/default_config.yaml")
    parser.add_argument("--wandb-proj", help="Weights and Biases Project",dest="wandb_proj")
    parser.add_argument("--task", choices=[
        "biosnap",
        "bindingdb",
        "davis",
        "biosnap_prot",
        "biosnap_mol",
        "dti_dg",
<<<<<<< HEAD
        "merged",
=======
>>>>>>> 95cc3e1f
        "binding_site",
        "bindingdb_bs",
        ], type=str, help="Task name. Could be biosnap, bindingdb, davis, biosnap_prot, biosnap_mol, dti_dg.",
    )
    parser.add_argument("--drug-featurizer", help="Drug featurizer", dest="drug_featurizer")
    parser.add_argument("--target-featurizer", help="Target featurizer", dest="target_featurizer")
    parser.add_argument("--distance-metric", help="Distance in embedding space to supervise with", dest="distance_metric")
    parser.add_argument("--epochs", type=int, help="number of total epochs to run")
    parser.add_argument("--lr", "--learning-rate", type=float, help="initial learning rate", dest="lr",)
    parser.add_argument("--clr", type=float, help="contrastive initial learning rate", dest="clr")
    parser.add_argument("--CEWeight", "-C", default=1.0, type=float, help="Cross Entropy loss weight", dest="CEWeight")
    parser.add_argument("--InfoNCEWeight","-I", default=0.0, type=float, help="InfoNCE loss weight", dest="InfoNCEWeight")
    parser.add_argument("--InfoNCETemp", "-T", default=1.0, type=float, help="InfoNCE temperature", dest="InfoNCETemp")
    parser.add_argument("--r", "--replicate", type=int, help="Replicate", dest="replicate")
    parser.add_argument("--d", "--device", default=0, type=int, help="CUDA device", dest="device")
    parser.add_argument("--verbosity", type=int, help="Level at which to log", dest="verbosity")
    parser.add_argument("--checkpoint", default=None, help="Model weights to start from")
    parser.add_argument('--prot-proj', choices=["avg","agg","transformer", "genagg"], help="Change the protein projector method")
    parser.add_argument('--out-type', choices=['cls','mean'], help="use cls token or mean of everything else")

    parser.add_argument("--num-layers-target", type=int, help="Number of layers in target transformer", dest="num_layers_target")
    parser.add_argument("--drug-layers", type=int, choices=[1, 2], help="Number of layers in drug transformer", dest="drug_layers")
    parser.add_argument("--num-heads-agg", type=int, default=4, help="Number of attention heads for learned aggregation", dest="num_heads_agg")
    parser.add_argument("--dropout", type=float, help="Dropout rate for transformer", dest="dropout")
    parser.add_argument("--AG", type=float, help="Attention Guidance Loss Weight, if 0 then no AG loss")
    parser.add_argument("--PDG", type=float, help="Pattern Decorrelation Loss Weight, if 0 then no PDG loss")
    parser.add_argument("--batch-size", type=int, default=32, help="batch size for training/val/test")
    parser.add_argument("--num-workers", type=int, default=0, help="number of workers for intial data processing and dataloading during training")
    parser.add_argument("--no-wandb", action="store_true", help="Do not use wandb")
    parser.add_argument("--model-size", default="small", choices=["small", "large", "huge", "mega"], help="Choose the size of the model")
    parser.add_argument("--ship-model", help="Train a final to ship model, while excluding the uniprot id's specified by this argument.", dest="ship_model")
    parser.add_argument("--eval-pcba", action="store_true", help="Evaluate PCBA during validation")

    args = parser.parse_args()
    train(**vars(args))

def train(
    experiment_id: str,
    config: str,
    wandb_proj: str,
    task: str,
    drug_featurizer: str,
    target_featurizer: str,
    distance_metric: str,
    epochs: int,
    lr: float,
    clr: float,
    CEWeight: float,
    InfoNCEWeight: float,
    InfoNCETemp: float,
    replicate: int,
    device: int,
    verbosity: int,
    checkpoint: str,
    prot_proj: str,
    out_type: str,
    num_layers_target: int,
    drug_layers: int,
    dropout: float,
    AG: float,
    PDG: float,
    batch_size: int,
    num_workers: int,
    no_wandb: bool,
    num_heads_agg: int,
    model_size: str,
    ship_model: str,
    eval_pcba: bool,
):
    args = argparse.Namespace(
        experiment_id=experiment_id,
        config=config,
        wandb_proj=wandb_proj,
        task=task,
        drug_featurizer=drug_featurizer,
        target_featurizer=target_featurizer,
        distance_metric=distance_metric,
        epochs=epochs,
        lr=lr,
        clr=clr,
        CEWeight=CEWeight,
        InfoNCEWeight=InfoNCEWeight,
        InfoNCETemp=InfoNCETemp,
        replicate=replicate,
        device=device,
        verbosity=verbosity,
        checkpoint=checkpoint,
        prot_proj=prot_proj,
        out_type=out_type,
        num_layers_target=num_layers_target,
        drug_layers=drug_layers,
        dropout=dropout,
        AG=AG,
        PDG=PDG,
        batch_size=batch_size,
        num_workers=num_workers,
        no_wandb=no_wandb,
        num_heads_agg=num_heads_agg,
        model_size=model_size,
        ship_model=ship_model,
        eval_pcba=eval_pcba,
    )
    config = OmegaConf.load(args.config)
    args_overrides = {k: v for k, v in vars(args).items() if v is not None}
    config.update(args_overrides)

    save_dir = f'{config.get("model_save_dir", ".")}/{config.experiment_id}'

    # Set CUDA device
    device_no = config.device
    use_cuda = torch.cuda.is_available()
    device = torch.device(f"cuda:{device_no}" if use_cuda else "cpu")
    print(f"Using CUDA device {device}")
    torch.set_float32_matmul_precision('medium')

    # Set random state
    print(f"Setting random state {config.replicate}")
    torch.manual_seed(config.replicate)
    np.random.seed(config.replicate)

    # Load data
    print("Preparing DataModule")
    task_dir = get_task_dir(config.task)

    drug_featurizer = get_featurizer(config.drug_featurizer, save_dir=task_dir, n_jobs=config.num_workers)

    target_featurizer = get_featurizer(config.target_featurizer, save_dir=task_dir)

    # Set up task dm arguments
    if config.task == 'dti_dg':
        config.classify = False
        config.watch_metric = "val/pcc"
        task_dm_kwargs = {
                "data_dir": task_dir,
                "drug_featurizer": drug_featurizer,
                "target_featurizer": target_featurizer,
                "device": device,
                "seed": config.replicate,
                "batch_size": config.batch_size,
                "shuffle": config.shuffle,
                "num_workers": config.num_workers,
                }
    elif config.task in EnzPredDataModule.dataset_list():
        # Not implemented yet
        RuntimeError("EnzPredDataModule not implemented yet")
    else:
        config.classify = True
        config.watch_metric = "val/aupr"
        task_dm_kwargs = {
                "data_dir": task_dir,
                "drug_featurizer": drug_featurizer,
                "target_featurizer": target_featurizer,
                "device": device,
                "batch_size": config.batch_size,
                "shuffle": config.shuffle,
                "num_workers": config.num_workers,
                }

    if config.contrastive:
        print("Loading contrastive data (DUDE)")
        dude_drug_featurizer = get_featurizer(config.drug_featurizer, save_dir=get_task_dir("DUDe"), ext='pt')
        dude_target_featurizer = get_featurizer(config.target_featurizer, save_dir=get_task_dir("DUDe"))

        contrastive_dm_kwargs = {
                "contrastive_split": config.contrastive_split,
                "drug_featurizer": dude_drug_featurizer,
                "target_featurizer": dude_target_featurizer,
                "device": device,
                "batch_size": config.contrastive_batch_size,
                "shuffle": config.shuffle,
                "num_workers": config.num_workers,
                "contrastive_type": config.contrastive_type,
                }

        datamodule = CombinedDataModule(
                task=config.task,
                task_kwargs=task_dm_kwargs,
                contrastive_kwargs=contrastive_dm_kwargs,
                )
    else:
        if config.task == 'dti_dg':
            datamodule = TDCDataModule(**task_dm_kwargs)
        elif config.task in EnzPredDataModule.dataset_list():
            RuntimeError("EnzPredDataModule not implemented yet")
        elif config.task != 'binding_site' and config.target_featurizer == 'SaProtFeaturizer':
            datamodule = DTIStructDataModule(**task_dm_kwargs)
        elif config.task == 'binding_site':
            datamodule = BindSiteDataModule(**task_dm_kwargs)
        else:
            datamodule = DTIDataModule(**task_dm_kwargs)

    if config.task != 'merged':
        datamodule.prepare_data() # this task is already setup
    else:
        datamodule = MergedDataModule(**task_dm_kwargs, ship_model=ship_model)
    datamodule.setup()

    # Load model
    if args.checkpoint:
        print(f"Loading model from checkpoint: {args.checkpoint}")
        model = DrugTargetCoembeddingLightning.load_from_checkpoint(
            args.checkpoint,
            drug_dim=drug_featurizer.shape,
            target_dim=target_featurizer.shape,
            latent_dim=config.latent_dimension,
            classify=config.classify,
            contrastive=config.contrastive,
            InfoNCEWeight=config.InfoNCEWeight,
            num_layers_target=config.num_layers_target,
            dropout=config.dropout,
            device=device,
            args=config
        )
    else:
        print("Initializing new model")
        model = DrugTargetCoembeddingLightning(
            drug_dim=drug_featurizer.shape,
            target_dim=target_featurizer.shape,
            latent_dim=config.latent_dimension,
            classify=config.classify,
            contrastive=config.contrastive,
            InfoNCEWeight=config.InfoNCEWeight,
            num_layers_target=config.num_layers_target,
            dropout=config.dropout,
            args=config
        )

    if not config.no_wandb:
        wandb_logger = WandbLogger(project=config.wandb_proj, log_model=True)
        wandb_logger.watch(model)
        if hasattr(wandb_logger.experiment.config, 'update'):
            wandb_logger.experiment.config.update(OmegaConf.to_container(config, resolve=True, throw_on_missing=True))

    checkpoint_callback = pl.callbacks.ModelCheckpoint(
        monitor=config.watch_metric,
        mode="max",
        filename=config.task,
        dirpath=save_dir,
        verbose=True
    )

    callbacks = [checkpoint_callback]
    if args.eval_pcba:
        callbacks.append(PCBAEvaluationCallback())

    # Train model
    trainer = pl.Trainer(
        accelerator="auto",
        devices="auto",
        strategy="auto",
        logger=wandb_logger if not config.no_wandb else None,
        max_epochs=config.epochs,
        callbacks=callbacks,
        reload_dataloaders_every_n_epochs=1 if config.contrastive else 0,
        # Disable testing for final model mode
        limit_test_batches=0 if ship_model else 1.0,
    )

    if ship_model:
        # Train on all data
        trainer.fit(model, datamodule=datamodule)
        # Save the final model
        trainer.save_checkpoint(f"{save_dir}/ship_model.ckpt")
    else:
        # Regular training with validation
        trainer.fit(model, datamodule=datamodule)
        # Test model using best weights
        trainer.test(datamodule=datamodule, ckpt_path=checkpoint_callback.best_model_path)


if __name__ == '__main__':
    train()<|MERGE_RESOLUTION|>--- conflicted
+++ resolved
@@ -23,10 +23,7 @@
         DUDEDataModule,
         EnzPredDataModule,
         CombinedDataModule,
-<<<<<<< HEAD
         MergedDataModule,
-=======
->>>>>>> 95cc3e1f
         BindSiteDataModule,
         )
 from ultrafast.model import DrugTargetCoembeddingLightning
@@ -48,12 +45,8 @@
         "biosnap_prot",
         "biosnap_mol",
         "dti_dg",
-<<<<<<< HEAD
         "merged",
-=======
->>>>>>> 95cc3e1f
         "binding_site",
-        "bindingdb_bs",
         ], type=str, help="Task name. Could be biosnap, bindingdb, davis, biosnap_prot, biosnap_mol, dti_dg.",
     )
     parser.add_argument("--drug-featurizer", help="Drug featurizer", dest="drug_featurizer")
