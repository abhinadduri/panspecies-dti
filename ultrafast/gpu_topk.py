#!/usr/bin/env python
import argparse
import heapq
import numpy as np
import pandas as pd
import torch
from tqdm import tqdm

from torch.nn import CosineSimilarity
from torch.utils.data import DataLoader
from ultrafast.datamodules import EmbeddedDataset

# create a class that keeps track of the topk cosine_similarities and their IDs
class TopK:
    def __init__(self, topk):
        self.topk = topk
        self.data = []
    def push(self, similarity, id):
        if len(self.data) < self.topk:
            heapq.heappush(self.data, (similarity, id))
        elif similarity > self.data[0][0]:
            heapq.heappushpop(self.data,(similarity, id))
    def get(self):
        return sorted(self.data, reverse=True)
    # write a method that pushes a list of similarities and IDs
    def push_list(self, similarities, ids):
        for similarity, id in zip(similarities, ids):
            self.push(similarity, id.item())

def argparse_topk():
    parser = argparse.ArgumentParser(description='Topk similarity search')
    parser.add_argument('--library_embeddings', type=str, required=True, help='Path to the library embeddings')
    parser.add_argument('--library_type', default="drug", choices=['drug','target'], help='Type of the library embeddings')
    parser.add_argument('--library_data', type=str, required=True, help='Path to the library data (csv)')
    parser.add_argument('--delimiter', type=str, default=',', help='Delimiter for the csv files')
    parser.add_argument('--query_embeddings', type=str, required=True, help='Path to the query embeddings')
    parser.add_argument('--query_data', type=str, required=True, help='Path to the query data (csv)')
    parser.add_argument('--topk', type=int, default=100, help='Topk to consider for similarity')
    parser.add_argument('--batch_size', type=int, default=2048, help='Batch size for the dataloader')
    parser.add_argument('--verbose','-v',action='store_true',help='Print similarities')
    return parser.parse_args()

def topk(args):
    library_embeddings = EmbeddedDataset(args.library_embeddings)
    query_embeddings = np.load(args.query_embeddings)
    if len(query_embeddings.shape) == 1:
        query_embeddings = query_embeddings[np.newaxis, :]
    query_data = pd.read_csv(args.query_data)
    query_ids = query_data['uniprot_id'].values if args.library_type == 'drug' else query_data['id'].values

    device = torch.device("cuda") if torch.cuda.is_available() else torch.device("cpu")
    query_embeddings = torch.tensor(query_embeddings).to(device)
    cosine_sim = CosineSimilarity(dim=1)
    # create a dataloader for the library embeddings
    # create a TopK object for each query
    topks = [TopK(args.topk) for _ in range(query_embeddings.shape[0])]
    dataloader = DataLoader(library_embeddings, batch_size=args.batch_size, shuffle=False)
    with torch.no_grad():
        for emb_mols, idxs in tqdm(dataloader, desc="Similarity", total=len(dataloader)):
            emb_mols = emb_mols.to(device)
            if query_embeddings.shape[0] == 1:
                similarities = cosine_sim(query_embeddings, emb_mols)
            else:
                # calculate the cosine similarity between the query and the library embeddings
                # the output shape should be (query_size, library_size)
                # tile the query embeddings to match the library embeddings
                emb_mols = emb_mols.unsqueeze(-1).repeat(1,1,query_embeddings.shape[0])
                similarities = cosine_sim(query_embeddings.T.unsqueeze(0), emb_mols).T

            if len(similarities.shape) == 1:
                similarities = similarities.unsqueeze(0)
            for i, similarity in enumerate(similarities):
                topks[i].push_list(similarity.cpu().numpy(), idxs)

            torch.cuda.empty_cache()

    # print the topk similarities and IDs
    lib_df = pd.read_csv(args.library_data, sep=args.delimiter)
    for i, topk in enumerate(topks):
        rec_id = query_ids[i]
        simi_and_idx = topk.get()
<<<<<<< HEAD
        idx = [x[1] for x in simi_and_idx]
        simi = [x[0] for x in simi_and_idx]
=======
        idx = [int(x[1]) for x in simi_and_idx]
>>>>>>> 4d054610
        top_mols = lib_df[lib_df.index.isin(idx)]
        # sort the top_mols by the order of the idx
        top_mols = top_mols.reindex(idx)
        top_mols['CosineSimi'] = simi
        top_mols.to_csv(f"topk_mol_data_{rec_id}.csv", index=False)
        # use library_embeddings to get the embeddings of the topk molecules
        top_mol_emb = np.zeros((len(top_mols), emb_mols.shape[1]))
        for j, idx in enumerate(idx):
            top_mol_emb[j,:] = library_embeddings[idx][0].numpy()
        np.save(f"topk_mol_embeddings_{rec_id}.npy", top_mol_emb)
        if args.verbose:
            print(f"{rec_id}:{i}")
            for similarity, idx in simi_and_idx:
                print(f"Similarity: {similarity} ID: {lib_df.iloc[idx]['id']}")


if __name__ == '__main__':
    args = argparse_topk()
    topk(args)<|MERGE_RESOLUTION|>--- conflicted
+++ resolved
@@ -79,12 +79,8 @@
     for i, topk in enumerate(topks):
         rec_id = query_ids[i]
         simi_and_idx = topk.get()
-<<<<<<< HEAD
-        idx = [x[1] for x in simi_and_idx]
+        idx = [int(x[1]) for x in simi_and_idx]
         simi = [x[0] for x in simi_and_idx]
-=======
-        idx = [int(x[1]) for x in simi_and_idx]
->>>>>>> 4d054610
         top_mols = lib_df[lib_df.index.isin(idx)]
         # sort the top_mols by the order of the idx
         top_mols = top_mols.reindex(idx)
